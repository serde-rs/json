--- conflicted
+++ resolved
@@ -1,15 +1,7 @@
 [package]
 name = "serde_json"
-<<<<<<< HEAD
-version = "1.0.140"
-authors = [
-    "Erick Tryzelaar <erick.tryzelaar@gmail.com>",
-    "David Tolnay <dtolnay@gmail.com>",
-]
-=======
-version = "1.0.141"
+version = "1.0.142"
 authors = ["Erick Tryzelaar <erick.tryzelaar@gmail.com>", "David Tolnay <dtolnay@gmail.com>"]
->>>>>>> 6843c366
 categories = ["encoding", "parser-implementations", "no-std"]
 description = "A JSON serialization file format"
 documentation = "https://docs.rs/serde_json"
