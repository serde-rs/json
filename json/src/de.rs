--- conflicted
+++ resolved
@@ -950,19 +950,26 @@
     from_iter(rdr.bytes())
 }
 
-<<<<<<< HEAD
 /// Decodes a json value from a byte slice `&[u8]`
 /// and yields how many bytes have been read.
-pub fn try_from_slice<T>(v: &[u8]) -> Result<(T, usize)>
+///
+/// In case the buffer ended before the value could be fully read, `Ok(None)`
+/// is returned.
+pub fn from_partial_stream<T>(v: &[u8]) -> Result<Option<(T, usize)>>
     where T: de::Deserialize,
 {
+    use super::error::ErrorCode::*;
     let mut de = Deserializer::new(read::SliceRead::new(v));
-    let value = try!(de::Deserialize::deserialize(&mut de));
-    Ok((value, de.read.pos()))
-}
-
-/// Decodes a json value from a byte slice `&[u8]`.
-=======
+    match de::Deserialize::deserialize(&mut de)) {
+        Ok(val) => Ok(Some((value, de.read.pos()))),
+        Err(EOFWhileParsingList) |
+        Err(EOFWhileParsingObject) |
+        Err(EOFWhileParsingString) |
+        Err(EOFWhileParsingValue) => Ok(None),
+        Err(other) => Err(other),
+    }
+}
+
 /// Deserialize an instance of type `T` from bytes of JSON text.
 ///
 /// This conversion can fail if the structure of the Value does not match the
@@ -972,7 +979,6 @@
 /// is wrong with the data, for example required struct fields are missing from
 /// the JSON map or some number is too big to fit in the expected primitive
 /// type.
->>>>>>> 28a38db6
 pub fn from_slice<T>(v: &[u8]) -> Result<T>
     where T: de::Deserialize,
 {
